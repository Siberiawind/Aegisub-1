<<<<<<< HEAD
*.App
*.[oadi]
*.ass
*.avi
*.bz2
*.cache
*.dep
*.db
*.dll
*.dmg
*.exe
*.gch
*.gz
*.idb
*.ilk
*.log
*.manifest
*.mkv
*.mo
*.ncb
*.obj
*.opensdf
*.orig
*.patch
*.pch
*.pdb
*.profdata
*.profraw
*.sdf
*.so
*.srt
*.suo
*.swp
*.ts
*.user
*.vsp
*.y4m
*.zip
*~

/bin
/include
/ipch
/lib
/obj
=======
>>>>>>> a2da1616
/tests/data

packages/desktop/aegisub.desktop
packages/desktop/aegisub.desktop.template
src/libresrc/bitmap.cpp
src/libresrc/bitmap.h
src/libresrc/default_config.cpp
src/libresrc/default_config.h
src/libresrc/default_config_platform.json
tests/*.json
tests/run
tools/osx-bundle-restart-helper
tools/osx-bundle.sed
tools/repack-thes-dict
tools/repack-thes-dict.dSYM

<<<<<<< HEAD
.nuget
.vs
=======
# IDE-specific
.nuget
.vs
.kdev4/
*.kdev4

# Platform-specific
.DS_Store

# Meson
build*/
subprojects/boost*/
subprojects/cairo*
subprojects/ffmpeg
subprojects/ffms2-*
subprojects/fontconfig*
subprojects/freetype2
subprojects/fribidi
subprojects/glib*
subprojects/harfbuzz
subprojects/icu
subprojects/libass
subprojects/libffi*
subprojects/libpng-*
subprojects/nasm-*
subprojects/packagecache
subprojects/proxy-libintl*
subprojects/wxWidgets
subprojects/zlib-*
>>>>>>> a2da1616
<|MERGE_RESOLUTION|>--- conflicted
+++ resolved
@@ -1,51 +1,3 @@
-<<<<<<< HEAD
-*.App
-*.[oadi]
-*.ass
-*.avi
-*.bz2
-*.cache
-*.dep
-*.db
-*.dll
-*.dmg
-*.exe
-*.gch
-*.gz
-*.idb
-*.ilk
-*.log
-*.manifest
-*.mkv
-*.mo
-*.ncb
-*.obj
-*.opensdf
-*.orig
-*.patch
-*.pch
-*.pdb
-*.profdata
-*.profraw
-*.sdf
-*.so
-*.srt
-*.suo
-*.swp
-*.ts
-*.user
-*.vsp
-*.y4m
-*.zip
-*~
-
-/bin
-/include
-/ipch
-/lib
-/obj
-=======
->>>>>>> a2da1616
 /tests/data
 
 packages/desktop/aegisub.desktop
@@ -61,16 +13,6 @@
 tools/osx-bundle.sed
 tools/repack-thes-dict
 tools/repack-thes-dict.dSYM
-
-<<<<<<< HEAD
-.nuget
-.vs
-=======
-# IDE-specific
-.nuget
-.vs
-.kdev4/
-*.kdev4
 
 # Platform-specific
 .DS_Store
@@ -94,5 +36,4 @@
 subprojects/packagecache
 subprojects/proxy-libintl*
 subprojects/wxWidgets
-subprojects/zlib-*
->>>>>>> a2da1616
+subprojects/zlib-*