project('Aegisub', ['c', 'cpp'],
        license: 'BSD-3-Clause',
<<<<<<< HEAD
        meson_version: '>=0.61.0',
=======
        meson_version: '>=1.0.0',
>>>>>>> c67ba9f7
        default_options: ['cpp_std=c++14', 'buildtype=debugoptimized'],
        version: '3.2.2')

cmake = import('cmake')

if host_machine.system() == 'windows'
    add_project_arguments('-DNOMINMAX', language: 'cpp')
    add_project_arguments('-DUNICODE', language: 'cpp')

    if not get_option('csri').disabled()
        add_global_arguments('-DCSRI_NO_EXPORT', language: 'c')
    endif

    sys_nasm = find_program('nasm', required: false)
    if not sys_nasm.found()
        nasm = subproject('nasm').get_variable('nasm')
        meson.override_find_program('nasm', nasm)
    endif
endif

if host_machine.system() == 'windows'
    version_sh = find_program('tools/version.ps1')
else
    version_sh = find_program('tools/version.sh')
endif
version_inc = include_directories('.')
version_h = custom_target('git_version.h',
                          command: [version_sh, meson.current_build_dir(), meson.current_source_dir()],
                          build_by_default: true,
                          build_always_stale: true, # has internal check whether target file will be refreshed
                          output: ['git_version.h'])

if host_machine.system() == 'darwin' and get_option('build_osx_bundle')
    prefix = meson.current_build_dir() / 'Aegisub.app' / 'Contents'
    bindir = prefix / 'MacOS'
    datadir = prefix / 'SharedSupport'
    localedir = prefix / 'Resources'
    dataroot = datadir
else
    prefix = get_option('prefix')
    bindir = prefix / get_option('bindir')
    datadir = prefix / get_option('datadir')
    localedir = prefix / get_option('localedir')
    dataroot = datadir / 'aegisub'
endif
docdir = prefix / 'doc'

# MSVC sets this automatically with -MDd, but it has a different meaning on other platforms
if get_option('debug') and host_machine.system() != 'windows'
    add_project_arguments('-D_DEBUG', language: 'cpp')
endif

if get_option('buildtype') == 'release'
    add_project_arguments('-DNDEBUG', language: 'cpp')
endif

conf = configuration_data()
conf.set_quoted('P_BIN', bindir)
conf.set_quoted('P_DATA', dataroot)
conf.set_quoted('P_LOCALE', localedir)
if get_option('credit') != ''
    conf.set_quoted('BUILD_CREDIT', get_option('credit'))
endif
if get_option('build_appimage')
    conf.set('APPIMAGE_BUILD', 1)
endif
conf.set('WITH_UPDATE_CHECKER', get_option('enable_update_checker'))

deps = []
deps_inc = []

if host_machine.system() == 'darwin'
    add_languages('objc', 'objcpp')
    add_project_arguments('-DGL_SILENCE_DEPRECATION', language: 'cpp')
    # meson neither supports objcpp_std nor inherits cpp_std https://github.com/mesonbuild/meson/issues/5495
    add_project_arguments('-std=c++11', language: 'objcpp')
elif host_machine.system() != 'windows'
    conf.set('WITH_FONTCONFIG', 1)
    deps += dependency('fontconfig')
endif

cxx = meson.get_compiler('cpp')
cc = meson.get_compiler('c')
deps += cc.find_library('m', required: false)
deps += cc.find_library('dl', required: false)

if meson.version().version_compare('>=0.60.0')
  iconv_dep = dependency('iconv', fallback: ['iconv', 'libiconv_dep'])
else
  iconv_dep = cc.find_library('iconv', required: false)
  if not (iconv_dep.found() or cc.has_function('iconv_open'))
      iconv_sp = subproject('iconv') # this really needs to be replaced with a proper port
      iconv_dep = iconv_sp.get_variable('libiconv_dep')
  endif
endif
deps += iconv_dep

deps += dependency('libass', version: '>=0.9.7',
                   fallback: ['libass', 'libass_dep'])

boost_modules = ['chrono', 'filesystem', 'thread', 'locale', 'regex']
if not get_option('local_boost')
    boost_dep = dependency('boost', version: '>=1.60.0',
                            modules: boost_modules + ['system'],
                            required: false,
                            static: get_option('default_library') == 'static')
endif

if get_option('local_boost') or not boost_dep.found()
    boost_dep = []
    boost = subproject('boost')
    foreach module: boost_modules
        boost_dep += boost.get_variable('boost_' + module + '_dep')
    endforeach
endif

deps += boost_dep
if host_machine.system() == 'windows'
    conf.set('BOOST_USE_WINDOWS_H', 1)
endif

deps += dependency('zlib')

wx_minver = '>=' + get_option('wx_version')
if host_machine.system() == 'darwin'
    wx_minver = '>=3.1.0'
endif
wx_dep = dependency('wxWidgets', version: wx_minver,
                    required: false,
                    modules: ['std', 'stc', 'gl'])

if wx_dep.found()
    deps += wx_dep
else
    build_shared = true
    if get_option('default_library') == 'static'
        build_shared = false
    endif
    build_type = 'Release'
    if get_option('buildtype') == 'debug'
        build_type = 'Debug'
    endif

    opt_var = cmake.subproject_options()
    opt_var.add_cmake_defines({
        'wxBUILD_INSTALL': false,
        'wxBUILD_PRECOMP': 'OFF',       # otherwise breaks project generation w/ meson
        'wxBUILD_SHARED': build_shared,

        'wxUSE_WEBVIEW': false,         # breaks build on linux
        'wxUSE_REGEX': 'builtin',
        'CMAKE_BUILD_TYPE': build_type,
        'wxUSE_IMAGE': true,
        'wxBUILD_MONOLITHIC': true      # otherwise breaks project generation w/ meson
    })

    if get_option('wx_version').version_compare('>=3.3.0')
        wx = cmake.subproject('wxWidgets-master', options: opt_var)
    else
        wx = cmake.subproject('wxWidgets', options: opt_var)
    endif

    deps += [
        wx.dependency('wxmono'),
        wx.dependency('wxregex'),
        wx.dependency('wxscintilla')
    ]

    if get_option('wx_version').version_compare('>=3.3.0')
        deps += [
            wx.dependency('wxlexilla')
        ]
    endif

    if host_machine.system() == 'windows' or host_machine.system() == 'darwin'
        deps += [
            wx.dependency('wxpng'),
        ]
    endif

    if host_machine.system() == 'windows'
        deps += [
            wx.dependency('wxzlib'),
            wx.dependency('wxexpat'),
        ]

        if cc.has_header('rpc.h')
            deps += cc.find_library('rpcrt4', required: true)
        else
            error('Missing Windows SDK RPC Library (rpc.h / rpcrt4.lib)')
        endif
        if cc.has_header('commctrl.h')
            deps += cc.find_library('comctl32', required: true)
        else
            error('Missing Windows SDK Common Controls Library (commctrl.h / comctl32.lib)')
        endif
    endif
endif

deps += dependency('icu-uc', version: '>=4.8.1.1')
deps += dependency('icu-i18n', version: '>=4.8.1.1')

dep_avail = []
foreach dep: [
    # audio, in order of precedence
    ['libpulse', [], 'PulseAudio', [], []],
    ['alsa', [], 'ALSA', [], []],
    ['portaudio-2.0', [], 'PortAudio', [], []],
    ['openal', '>=0.0.8', 'OpenAL', [], ['OpenAL']],
    # video
    ['ffms2', '>=2.22', 'FFMS2', ['ffms2', 'ffms2_dep'], []],
    # other
    ['fftw3', [], 'FFTW3', [], []],
    ['hunspell', [], 'Hunspell', ['hunspell', 'hunspell_dep'], []],
    ['uchardet', [], 'uchardet', ['uchardet', 'uchardet_dep'], []],
]
    optname = dep[0].split('-')[0]
    if not get_option(optname).disabled()
        # [provide] section is ignored if required is false;
        # must provided define fallback explicitly
        # (with meson 0.56 you can do allow_fallback: true):
        #d = dependency(dep[0], version: dep[1],
        #               required: false, allow_fallback: true)
        if dep[3].length() > 0
            d = dependency(dep[0], version: dep[1], fallback: dep[3])
        else
            d = dependency(dep[0], version: dep[1], required: false)
        endif

        if not d.found() and dep[4].length() > 0 and host_machine.system() == 'darwin'
            d = dependency('appleframeworks', modules: dep[4], required: false)
        endif

        if d.found()
            deps += d
            conf.set('WITH_@0@'.format(dep[0].split('-')[0].to_upper()), 1)
            dep_avail += dep[2]
        elif get_option(optname).enabled()
            error('@0@ enabled but not found'.format(dep[2]))
        endif
    endif
endforeach

needs_ffmpeg = false

if get_option('bestsource').enabled()
    conf.set('WITH_BESTSOURCE', 1)
    bs = subproject('bestsource')
    deps += bs.get_variable('bestsource_dep')
    dep_avail += 'BestSource'
    needs_ffmpeg = true
endif

if needs_ffmpeg
    conf.set('WITH_FFMPEG', 1)
    deps += [
      dependency('libavutil', default_options: ['tests=disabled']),
      dependency('libswscale', default_options: ['tests=disabled']),
    ]
endif

if get_option('avisynth').enabled()
    conf.set('WITH_AVISYNTH', 1) # bundled separately with installer
    dep_avail += 'AviSynth'

    avs_opt = cmake.subproject_options()
    avs_opt.add_cmake_defines({
        'HEADERS_ONLY': true
    })

    avs = cmake.subproject('avisynth', options: avs_opt)
    deps_inc += avs.include_directories('AviSynth-Headers')

    if host_machine.system() == 'windows'
      deps += cc.find_library('avifil32', required: true)
    endif
endif

if get_option('vapoursynth').enabled()
    conf.set('WITH_VAPOURSYNTH', 1)
    vs_sub = subproject('vapoursynth')
    deps_inc += vs_sub.get_variable('vs_inc')
    dep_avail += 'VapourSynth'
endif

if host_machine.system() == 'windows'
    if not get_option('directsound').disabled()
        dsound_dep = cc.find_library('dsound', required: get_option('directsound'))
        winmm_dep = cc.find_library('winmm', required: get_option('directsound'))
        ole32_dep = cc.find_library('ole32', required: get_option('directsound'))
        have_dsound_h = cc.has_header('dsound.h')
        if not have_dsound_h and get_option('directsound').enabled()
            error('DirectSound enabled but dsound.h not found')
        endif

        dxguid_dep = cc.find_library('dxguid', required: true)
        if dsound_dep.found() and winmm_dep.found() and ole32_dep.found() and dxguid_dep.found() and have_dsound_h
            deps += [dsound_dep, winmm_dep, ole32_dep, dxguid_dep]
            conf.set('WITH_DIRECTSOUND', 1)
            dep_avail += 'DirectSound'
        endif
    endif

    if not get_option('xaudio2').disabled()
        have_xaudio_h = cc.has_header('xaudio2.h')
        xaudio2_dep = cc.find_library('xaudio2', required: true)
        if have_xaudio_h and xaudio2_dep.found()
            deps += [xaudio2_dep]
            conf.set('WITH_XAUDIO2', 1)
            dep_avail += 'XAudio2'
            # XAudio2 needs Windows 8 or newer, so we tell meson not to define an older windows or else it can break things.
            add_project_arguments('-D_WIN32_WINNT=0x0602', language: 'cpp')
        else
            # Windows 8 not required if XAudio2 fails to be found. revert for compat.
            add_project_arguments('-D_WIN32_WINNT=0x0601', language: 'cpp')
        endif
        
        if not have_dsound_h and get_option('xaudio2').enabled()
            error('xaudio2 enabled but xaudio2.h not found')
        endif
    else
        # Windows 8 not required if XAudio2 is disabled. revert for compat.
        add_project_arguments('-D_WIN32_WINNT=0x0601', language: 'cpp')
    endif
endif

if host_machine.system() == 'darwin'
    frameworks_dep = dependency('appleframeworks', modules : ['CoreText', 'CoreFoundation', 'AppKit', 'Carbon', 'IOKit', 'QuartzCore'])
    deps += frameworks_dep
endif

# TODO: OSS

def_audio = get_option('default_audio_output')
if def_audio != 'auto'
    if not dep_avail.contains(def_audio)
        error('Default audio output "@0@" selected but not available'.format(def_audio))
    endif
elif dep_avail.length() != 0
    def_audio = dep_avail[0]
else
    def_audio = ''
endif

conf_platform = configuration_data()
conf_platform.set('DEFAULT_PLAYER_AUDIO', def_audio)

luajit = dependency('luajit', version: '>=2.0.0', required: get_option('system_luajit'))
if luajit.found() and luajit.type_name() != 'internal'
    luajit_test = cc.run('''#include <lauxlib.h>
int main(void)
{
    lua_State *L = luaL_newstate();
    if (!L) return 1;
    // This is valid in lua 5.2, but a syntax error in 5.1
    const char testprogram[] = "function foo() while true do break return end end";
    return luaL_loadstring(L, testprogram) == LUA_ERRSYNTAX;
}''', dependencies: luajit)

    if luajit_test.returncode() == 1
        if get_option('system_luajit')
            error('System luajit found but not compiled in 5.2 mode')
        else
            message('System luajit found but not compiled in 5.2 mode; using built-in luajit')
        endif
    else
        deps += luajit
    endif
else
    message('System luajit not found; using built-in luajit')
endif

if not deps.contains(luajit)
    luajit_sp = subproject('luajit')
    luajit_inc = luajit_sp.get_variable('src_inc')
    deps += luajit_sp.get_variable('luajit_dep')
else
    luajit_inc = include_directories(luajit.get_variable('includedir'))
endif
subdir('vendor/luabins/src')

dep_gl = dependency('gl', required: false)
if not dep_gl.found()
    if host_machine.system() == 'windows'
        dep_gl = cc.find_library('opengl32', required: false)
    else
        dep_gl = cc.find_library('GL', required: false)
    endif

    if not cc.has_header('GL/gl.h')
        dep_gl = dependency('', required: false)
    endif
endif
if host_machine.system() == 'darwin'
    conf.set('HAVE_OPENGL_GL_H', 1)
endif

if not dep_gl.found()
    error('OpenGL implementation not found')
endif

deps += dep_gl

if not get_option('csri').disabled() and host_machine.system() == 'windows'
    conf.set('WITH_CSRI', 1)

    csri_sp = subproject('csri')
    deps += csri_sp.get_variable('csri_dep')
endif

acconf = configure_file(output: 'acconf.h', configuration: conf)

subdir('automation')
subdir('libaegisub')
subdir('packages')
subdir('po')
subdir('src')
subdir('tests')

aegisub_cpp_pch = ['src/include/agi_pre.h']
aegisub_c_pch = ['src/include/agi_pre_c.h']

link_args = []
link_depends = []
if host_machine.system() == 'windows'
    manifest_file = configure_file(copy: true, input: 'src/res/aegisub.exe.manifest', output: 'aegisub.exe.manifest')
    link_args += ['/MANIFEST:EMBED', '/MANIFESTINPUT:@0@'.format(manifest_file)]
    link_depends += manifest_file
endif

aegisub = executable('aegisub', aegisub_src, version_h, acconf, resrc,
                     link_with: [libresrc, libluabins, libaegisub],
                     link_args: link_args,
                     link_depends: link_depends,
                     include_directories: [libaegisub_inc, libresrc_inc, version_inc, deps_inc, include_directories('src')],
                     cpp_pch: aegisub_cpp_pch,
                     c_pch: aegisub_c_pch,
                     install: true,
                     install_dir: bindir,
                     dependencies: deps,
                     win_subsystem: 'windows')<|MERGE_RESOLUTION|>--- conflicted
+++ resolved
@@ -1,10 +1,6 @@
 project('Aegisub', ['c', 'cpp'],
         license: 'BSD-3-Clause',
-<<<<<<< HEAD
-        meson_version: '>=0.61.0',
-=======
         meson_version: '>=1.0.0',
->>>>>>> c67ba9f7
         default_options: ['cpp_std=c++14', 'buildtype=debugoptimized'],
         version: '3.2.2')
 
