--- conflicted
+++ resolved
@@ -206,22 +206,15 @@
 	main_sizer->Add(middle_right_sizer, wxSizerFlags().Expand().Border(wxLEFT | wxRIGHT | wxBOTTOM, 3));
 
 	// Text editor
-<<<<<<< HEAD
-	edit_ctrl = new SubsTextEditCtrl(this, wxDefaultSize, wxBORDER_SUNKEN, c);
+	edit_ctrl = new SubsTextEditCtrl(this, wxDefaultSize, (OPT_GET("App/Dark Mode")->GetBool() ? wxBORDER_SIMPLE : wxBORDER_SUNKEN), c);
 	edit_ctrl->Bind(wxEVT_CHAR_HOOK, &SubsEditBox::OnKeyDown, this);
 
-	secondary_editor = new wxTextCtrl(this, -1, "", wxDefaultPosition, wxDefaultSize, wxBORDER_SUNKEN | wxTE_MULTILINE | wxTE_READONLY);
+	secondary_editor = new wxTextCtrl(this, -1, "", wxDefaultPosition, wxDefaultSize, (OPT_GET("App/Dark Mode")->GetBool() ? wxBORDER_SIMPLE : wxBORDER_SUNKEN) | wxTE_MULTILINE | wxTE_READONLY);
 	// Here we use the height of secondary_editor as the initial size of edit_ctrl,
 	// which is more reasonable than the default given by wxWidgets.
 	// See: https://trac.wxwidgets.org/ticket/18471#ticket
 	//      https://github.com/wangqr/Aegisub/issues/4
 	edit_ctrl->SetInitialSize(secondary_editor->GetSize());
-=======
-	edit_ctrl = new SubsTextEditCtrl(this, wxSize(300,50), (OPT_GET("App/Dark Mode")->GetBool() ? wxBORDER_SIMPLE : wxBORDER_SUNKEN), c);
-	edit_ctrl->Bind(wxEVT_CHAR_HOOK, &SubsEditBox::OnKeyDown, this);
-
-	secondary_editor = new wxTextCtrl(this, -1, "", wxDefaultPosition, wxSize(300,50), (OPT_GET("App/Dark Mode")->GetBool() ? wxBORDER_SIMPLE : wxBORDER_SUNKEN) | wxTE_MULTILINE | wxTE_READONLY);
->>>>>>> 41851445
 
 	main_sizer->Add(secondary_editor, wxSizerFlags(1).Expand().Border(wxLEFT | wxRIGHT | wxBOTTOM, 3));
 	main_sizer->Add(edit_ctrl, wxSizerFlags(1).Expand().Border(wxLEFT | wxRIGHT | wxBOTTOM, 3));
